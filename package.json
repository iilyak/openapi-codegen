--- conflicted
+++ resolved
@@ -44,11 +44,7 @@
     "yargs": "^10.0.3"
   },
   "devDependencies": {
-<<<<<<< HEAD
     "ajv": "^6.0.1",
-=======
-    "ajv": "^6.0.0",
->>>>>>> d87ea14b
     "babel-core": "^6.26.0",
     "babel-loader": "^7.1.2",
     "babel-preset-es2015": "^6.24.1",
